--- conflicted
+++ resolved
@@ -61,11 +61,6 @@
         <Stack.Screen name="Notifications" component={NotificationsScreen} />
         <Stack.Screen name="Payment" component={PaymentScreen} />
         <Stack.Screen name="HelpSupport" component={HelpSupportScreen} />
-<<<<<<< HEAD
-              
-=======
-
->>>>>>> 23c1d301
       </Stack.Navigator>
     </NavigationContainer>
   );
